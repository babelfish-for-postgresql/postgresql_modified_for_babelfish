/*-------------------------------------------------------------------------
 *
 * Utility routines for babelfish objects
 *
 * Portions Copyright (c) 1996-2021, PostgreSQL Global Development Group
 * Portions Copyright (c) 1994, Regents of the University of California
 *
 * src/bin/pg_dump/dump_babel_utils.c
 *
 *-------------------------------------------------------------------------
 */
#include "postgres_fe.h"

#include "catalog/pg_class_d.h"
#include "catalog/pg_proc_d.h"
#include "catalog/pg_type_d.h"
#include "common/logging.h"
#include "dump_babel_utils.h"
#include "fe_utils/string_utils.h"
#include "pg_backup_archiver.h"
#include "pg_backup_db.h"
#include "pg_backup_utils.h"
#include "pg_backup.h"
#include "pg_dump.h"
#include "pqexpbuffer.h"

/*
 * Macro for producing quoted, schema-qualified name of a dumpable object.
 */
#define fmtQualifiedDumpable(obj) \
	fmtQualifiedId((obj)->dobj.namespace->dobj.name, \
				   (obj)->dobj.name)

static const CatalogId nilCatalogId = {0, 0};
static char *escaped_bbf_db_name = NULL;
static int bbf_db_id = 0;
static SimpleOidList catalog_table_include_oids = {NULL, NULL};

static char *getMinOid(Archive *fout);
static bool isBabelfishConfigTable(TableInfo *tbinfo);
static void addFromClauseForLogicalDatabaseDump(PQExpBuffer buf, TableInfo *tbinfo, bool is_builtin_db);
static void addFromClauseForPhysicalDatabaseDump(PQExpBuffer buf, TableInfo *tbinfo);
static int getMbstrlen(const char *mbstr,Archive *fout);
static bool is_ms_shipped(DumpableObject *dobj, Archive *fout);

/* enum to check if database to be dumped is a Babelfish Database */
typedef enum {
	NONE, OFF, ON
} babelfish_status;

static babelfish_status bbf_status = NONE;


static char *
getMinOid(Archive *fout)
{
	PGresult *res;
	PQExpBuffer query;
	char *oid;

	query = createPQExpBuffer();

	/*
	 * Oids in the below 5 catalog tables are preserved during dump and restore.
	 * To prevent duplicated object_ids in Babelfish, a new cluster should use
	 * oids greate than the below maximum oid.
	 */
	appendPQExpBuffer(query,
					 "select max(oid) from"
					 "  (select max(oid) oid from pg_extension"
					 "   union"
					 "   select max(oid) oid from pg_authid"
					 "   union"
					 "   select max(oid) oid from pg_enum"
					 "   union"
					 "   select max(oid) oid from pg_class"
					 "   union"
					 "   select max(oid) oid from pg_type"
					 "  ) t"
					 );
	res = ExecuteSqlQueryForSingleRow(fout, query->data);
	oid = pg_strdup(PQgetvalue(res, 0, 0));

	destroyPQExpBuffer(query);
	PQclear(res);

	return oid;
}

static char *
getLanguageName(Archive *fout, Oid langid)
{
	PQExpBuffer query;
	PGresult   *res;
	char	   *lanname;

	query = createPQExpBuffer();
	appendPQExpBuffer(query, "SELECT lanname FROM pg_language WHERE oid = %u", langid);
	res = ExecuteSqlQueryForSingleRow(fout, query->data);
	lanname = pg_strdup(PQgetvalue(res, 0, 0));
	destroyPQExpBuffer(query);
	PQclear(res);

	return lanname;
}

/*
 * isBabelfishDatabase:
 * returns true if current database has "babelfishpg_tsql"
 * extension installed, false otherwise.
 */
bool
isBabelfishDatabase(Archive *fout)
{
	if(bbf_status == NONE)
	{
		PGresult *res;
		int		 ntups;
		res = ExecuteSqlQuery(fout, "SELECT extname FROM pg_extension WHERE extname = 'babelfishpg_tsql';", PGRES_TUPLES_OK);
		ntups = PQntuples(res);
		if (ntups != 0)
			bbf_status = ON;
		else
			bbf_status = OFF;
		PQclear(res);
	}
	return (bbf_status == ON);
}

/*
 * is_ms_shipped
 * Returns true if the given object is a system object
 * i.e. object created by babelfish extensions, false otherwise.
 */
static bool
is_ms_shipped(DumpableObject *dobj, Archive *fout)
{
	PQExpBuffer	qry;
	PGresult	*res;
	bool    	ismsshipped = false;

	/* Directly query sys.OBJECTPROPERTY function to know whether it is a system object or not. */
	qry = createPQExpBuffer();
	appendPQExpBuffer(qry, "SELECT sys.OBJECTPROPERTY(%u, 'ismsshipped');\n", dobj->catId.oid);
	res = ExecuteSqlQueryForSingleRow(fout, qry->data);
	if (!PQgetisnull(res, 0, 0))
		ismsshipped = atoi(PQgetvalue(res, 0, 0)) == 1 ? true : false;

	destroyPQExpBuffer(qry);
	PQclear(res);
	return ismsshipped;
}

/*
 * isBabelfishConfigTable:
 * Returns true if given table is a configuration table (for which catalog
 * table data needs to be dumped), false otherwise.
 */
static bool
isBabelfishConfigTable(TableInfo *tbinfo)
{
	/* 
	 * We don't want to dump babelfish_authid_login_ext and 
	 * babelfish_server_options in case of logical database dump.
	 */
	if (tbinfo == NULL || tbinfo->relkind != RELKIND_RELATION ||
		(tbinfo->dobj.namespace &&
		strcmp(tbinfo->dobj.namespace->dobj.name, "sys") == 0 &&
		(bbf_db_name != NULL && 
			(strcmp(tbinfo->dobj.name, "babelfish_authid_login_ext") == 0 ||
				strcmp(tbinfo->dobj.name, "babelfish_server_options") == 0))))
			return false;

	if (catalog_table_include_oids.head != NULL &&
		simple_oid_list_member(&catalog_table_include_oids, tbinfo->dobj.catId.oid))
		return true;

	return false;
}

/*
 * dumpBabelGUCs:
 * Dumps Babelfish specific GUC settings if current
 * database is a Babelfish database.
 */
void
dumpBabelGUCs(Archive *fout)
{
	char		*oid;
	PQExpBuffer	qry;

	if (!isBabelfishDatabase(fout))
		return;

	qry = createPQExpBuffer();
	appendPQExpBufferStr(qry, "SET babelfishpg_tsql.dump_restore = TRUE;\n");
	if (fout->dopt->binary_upgrade)
	{
		oid = getMinOid(fout);
		appendPQExpBuffer(qry, "SET babelfishpg_tsql.dump_restore_min_oid = %s;\n", oid);
		free(oid);
	}

	ArchiveEntry(fout, nilCatalogId, createDumpId(),
				 ARCHIVE_OPTS(.tag = "BABELFISHGUCS",
							  .description = "BABELFISHGUCS",
							  .section = SECTION_PRE_DATA,
							  .createStmt = qry->data));

	destroyPQExpBuffer(qry);
}

/*
<<<<<<< HEAD
 * bbf_selectDumpableObject:
 *		Mark a generic dumpable object as to be dumped or not
=======
 * dumpBabelRestoreChecks:
 * Dumps Babelfish specific pre-checks which get executed at the
 * beginning of restore to validate if restore can be performed
 * or not.
 */
void
dumpBabelRestoreChecks(Archive *fout)
{
	PGresult	*res;
	char		*source_server_version;
	char		*source_migration_mode;
	PQExpBuffer	qry;

	/* Skip if not Babelfish database or binary upgrade */
	if (!isBabelfishDatabase(fout) || fout->dopt->binary_upgrade)
		return;

	/*
	 * Cross version Babelfish dump/restore is not yet supported so
	 * store the current server's version in the below procedure and
	 * add logic to fail the restore if the target server version
	 * differs from source server version.
	 */
	qry = createPQExpBuffer();
	res = ExecuteSqlQueryForSingleRow(fout, "SHOW server_version");
	source_server_version = pstrdup(PQgetvalue(res, 0, 0));

	/*
	 * Temporarily enable ON_ERROR_STOP so that whole restore script
	 * execution fails if the following do block raises an error.
	 */
	appendPQExpBufferStr(qry, "\\set ON_ERROR_STOP on\n\n");
	appendPQExpBuffer(qry,
					  "DO $$"
					  "\nDECLARE"
					  "\n    target_server_version VARCHAR;"
					  "\nBEGIN"
					  "\n    SELECT INTO target_server_version setting from pg_settings"
					  "\n        WHERE name = 'server_version';"
					  "\n    IF target_server_version::VARCHAR != '%s' THEN"
					  "\n        RAISE 'Dump and restore across different Postgres versions is not yet supported.';"
					  "\n    END IF;"
					  "\nEND$$;\n\n"
					  , source_server_version);
	PQclear(res);

	/*
	 * Similar to the above, cross migration mode Babelfish dump/restore
	 * is also not yet supported so store the current server's migration mode
	 * in the below procedure and add logic to fail the restore if the target
	 * server's migration mode differs from source server migration mode.
	 */
	res =  ExecuteSqlQueryForSingleRow(fout, "SHOW babelfishpg_tsql.migration_mode");
	source_migration_mode = pstrdup(PQgetvalue(res, 0, 0));
	appendPQExpBuffer(qry, "DO $$"
					  "\nDECLARE"
					  "\n    target_migration_mode VARCHAR;"
					  "\nBEGIN"
					  "\n    SELECT INTO target_migration_mode setting from pg_settings"
					  "\n        WHERE name = 'babelfishpg_tsql.migration_mode';"
					  "\n    IF target_migration_mode::VARCHAR != '%s' THEN"
					  "\n        RAISE 'Dump and restore across different migration modes is not yet supported.';"
					  "\n    END IF;"
					  "\nEND$$;\n\n"
					  , source_migration_mode);
	appendPQExpBufferStr(qry, "\\set ON_ERROR_STOP off\n");
	PQclear(res);

	ArchiveEntry(fout, nilCatalogId, createDumpId(),
				 ARCHIVE_OPTS(.tag = "BABELFISHCHECKS",
							  .description = "BABELFISHCHECKS",
							  .section = SECTION_PRE_DATA,
							  .createStmt = qry->data));
	destroyPQExpBuffer(qry);
	pfree(source_server_version);
	pfree(source_migration_mode);
}

/*
 * bbf_selectDumpableCast: Mark a cast as to be dumped or not
>>>>>>> fbf70d0b
 */
void
bbf_selectDumpableObject(DumpableObject *dobj, Archive *fout)
{
	if (!isBabelfishDatabase(fout))
		return;

	switch (dobj->objType)
	{
		case DO_CAST:
			{
				CastInfo    	*cast = (CastInfo *) dobj;
				TypeInfo    	*sTypeInfo;
				TypeInfo    	*tTypeInfo;
				ExtensionInfo	*ext = findOwningExtension(cast->dobj.catId);

				/* Skip if cast is not a member of babelfish extension */
				if (ext == NULL || strcmp(ext->dobj.name, "babelfishpg_common") != 0)
					return;

				sTypeInfo = findTypeByOid(cast->castsource);
				tTypeInfo = findTypeByOid(cast->casttarget);

				/*
				* Do not dump following unused CASTS:
				* pg_catalog.bool -> sys.bpchar
				* pg_catalog.bool -> sys.varchar
				*/
				if (sTypeInfo && tTypeInfo &&
						sTypeInfo->dobj.namespace &&
						tTypeInfo->dobj.namespace &&
						strcmp(sTypeInfo->dobj.namespace->dobj.name, "pg_catalog") == 0 &&
						strcmp(tTypeInfo->dobj.namespace->dobj.name, "sys") == 0 &&
						strcmp(sTypeInfo->dobj.name, "bool") == 0 &&
						(strcmp(tTypeInfo->dobj.name, "bpchar") == 0 ||
						strcmp(tTypeInfo->dobj.name, "varchar") == 0))
					cast->dobj.dump = DUMP_COMPONENT_NONE;
			}
			break;
		case DO_TABLE:
			{
				TableInfo *tbinfo = (TableInfo *) dobj;

				if (fout->dopt->binary_upgrade)
					return;

				switch (tbinfo->relkind)
				{
					case RELKIND_VIEW:
					{
						/*
						 * There is special case with sysdatabases view,
						 * we will not dump this view only when it's in default
						 * databases (master/msdb/tempdb), otherwise we
						 * will always dump it.
						 */
						if (tbinfo->dobj.namespace &&
							(strcmp(tbinfo->dobj.namespace->dobj.name, "master_dbo") == 0 ||
							strcmp(tbinfo->dobj.namespace->dobj.name, "msdb_dbo") == 0 ||
							strcmp(tbinfo->dobj.namespace->dobj.name, "tempdb_dbo") == 0) &&
							strcmp(tbinfo->dobj.name, "sysdatabases") == 0)
						{
							tbinfo->dobj.dump = DUMP_COMPONENT_NONE;
							break;
						}

						/* Just skip if it's a system view */
						if (is_ms_shipped(dobj, fout))
							tbinfo->dobj.dump = DUMP_COMPONENT_NONE;
					}
					break;
					case RELKIND_SEQUENCE:
					{
						if (dobj->namespace &&
							strcmp(dobj->namespace->dobj.name, "sys") == 0 &&
							strcmp(dobj->name, "babelfish_db_seq") == 0)
							dobj->dump &= ~DUMP_COMPONENT_ACL;
					}
					break;
					default:
						{
							/*
							 * Mark Babelfish catalog table data to be dumped if not in
							 * binary-upgrade mode. This is needed since babelfish extensions
							 * are not marked to be dumped so catalog table data explicitly
							 * need to be marked as dumpable.
							 */
							if (isBabelfishConfigTable(tbinfo))
								tbinfo->dobj.dump |= DUMP_COMPONENT_DATA;
						}
				}
			}
			break;
		case DO_NAMESPACE:
			{
				NamespaceInfo *nsinfo = (NamespaceInfo *) dobj;

				if (fout->dopt->binary_upgrade)
					return;

				/* Do not dump the definition of default babelfish schemas */
				if (strcmp(nsinfo->dobj.name, "master_dbo") == 0 ||
					strcmp(nsinfo->dobj.name, "master_guest") == 0 ||
					strcmp(nsinfo->dobj.name, "msdb_dbo") == 0 ||
					strcmp(nsinfo->dobj.name, "msdb_guest") == 0 ||
					strcmp(nsinfo->dobj.name, "tempdb_dbo") == 0 ||
					strcmp(nsinfo->dobj.name, "tempdb_guest") == 0)
					nsinfo->dobj.dump &= ~DUMP_COMPONENT_DEFINITION;
			}
			break;
		case DO_EXTENSION:
			{
				ExtensionInfo *extinfo = (ExtensionInfo *) dobj;

				if (fout->dopt->binary_upgrade)
					return;

				if (strncmp(extinfo->dobj.name, "babelfishpg", 11) == 0)
					extinfo->dobj.dump &= ~DUMP_COMPONENT_DEFINITION;
			}
			break;
		case DO_FUNC:
			{
				FuncInfo *finfo = (FuncInfo *) dobj;
				if (fout->dopt->binary_upgrade)
					return;

				/* Just skip if it's a system function/procedure */
				if (is_ms_shipped(dobj, fout))
					finfo->dobj.dump = DUMP_COMPONENT_NONE;
			}
			break;
		default:
			break;
	}
}

/*
 * T-SQL allows an empty/space-only string as a default constraint of
 * NUMERIC column in CREATE TABLE statement. However, it will eventually
 * throw an error when actual INSERT happens for the default value.
 *
 * To support this behavior, we use a function sys.babelfish_runtime_error(),
 * which raises an error in execution time.
 *
 * However, pg_dump evaluates the runtime error function and replaces it with an
 * error string that causes MVU failure during restore. Hence, we replace the error
 * string by sys.babelfish_runtime_error() again.
 */
void
fixTsqlDefaultExpr(Archive *fout, AttrDefInfo *attrDefInfo)
{
	char *source = attrDefInfo->adef_expr;
	char *runtimeErrFunc = "babelfish_runtime_error";
	char *runtimeErrStr = "'An empty or space-only string cannot be converted into numeric/decimal data type'";
	char *atttypname;

	if (!isBabelfishDatabase(fout) ||
		!strstr(source, runtimeErrStr) ||
		strstr(source, runtimeErrFunc) ||
		attrDefInfo->adnum < 1)
		return;

	atttypname = attrDefInfo->adtable->atttypnames[attrDefInfo->adnum - 1];
	if (!strstr(atttypname, "decimal") && !strstr(atttypname, "numeric"))
		return;

	/* Replace the default expr to runtime error function */
	free(source);
	attrDefInfo->adef_expr = psprintf("(sys.%s(%s::text))::integer", runtimeErrFunc, runtimeErrStr);
}

/*
 * fixTsqlTableTypeDependency:
 * Fixes following two types of dependency issues between T-SQL
 * table-type and T-SQL MS-TVF/procedure:
 * 1. T-SQL table-type has an INTERNAL dependency upon MS-TVF which
 *    is right thing for drop but creates dependency loop during
 *    pg_dump. Fix this by removing table-type's dependency on MS-TVF.
 * 2. By default function gets dumped before the template table of T-SQL
 *    table type(one of the datatype of function's arguments) which is
 *    because there is no dependency between function and underlying
 *    template table. Ideally function should have a dependency upon table
 *    instead of table-type but it is fine in normal case but becomes
 *    problematic during restore. Fix this by adding function's dependency
 *    on template table.
 */
void
fixTsqlTableTypeDependency(Archive *fout, DumpableObject *dobj, DumpableObject *refdobj, char deptype)
{
	FuncInfo  *funcInfo;
	TypeInfo  *typeInfo;
	TableInfo *tytable;
	char	  *lanname;

	if (!isBabelfishDatabase(fout))
		return;

	if (deptype == 'n' &&
		dobj->objType == DO_FUNC &&
		refdobj->objType == DO_DUMMY_TYPE)
	{
		funcInfo = (FuncInfo *) dobj;
		typeInfo = (TypeInfo *) refdobj;
	}
	else if (deptype == 'i' &&
			dobj->objType == DO_DUMMY_TYPE &&
			refdobj->objType == DO_FUNC)
	{
		funcInfo = (FuncInfo *) refdobj;
		typeInfo = (TypeInfo *) dobj;
	}
	else
		return;

	lanname = getLanguageName(fout, funcInfo->lang);

	/* skip auto-generated array types and non-pltsql functions */
	if (typeInfo->isArray ||
		!OidIsValid(typeInfo->typrelid) ||
		strcmp(lanname, "pltsql") != 0)
	{
		free(lanname);
		return;
	}
	free(lanname);

	tytable = findTableByOid(typeInfo->typrelid);

	if (tytable == NULL)
		return;

	/* First case, so remove INTERNAL dependency between T-SQL table-type and MS-TVF */
	if (deptype == 'i')
		removeObjectDependency(dobj, refdobj->dumpId);
	/* Second case */
	else
		addObjectDependency(dobj, tytable->dobj.dumpId);
}

/*
 * In Babelfish v1.2, we redefined some operators to fix issues.
 * However, we cannot replace those operators using upgrade scripts
 * because customer-defined objects can depend on the operators.
 * This function will do in-place substitutions as a part of pg_dump.
 */
void
fixOprRegProc(Archive *fout,
			  const OprInfo *oprinfo,
			  const char *oprleft,
			  const char *oprright,
			  char **oprregproc)
{
	const char *nsname;
	const char *oprname;

	if (!isBabelfishDatabase(fout) || fout->remoteVersion >= 140000)
		return;

	nsname = oprinfo->dobj.namespace->dobj.name;
	if (strcmp(nsname, "sys") != 0)
		return;

	oprname = oprinfo->dobj.name;
	if (strcmp(oprname, "+") == 0 &&
		strcmp(oprleft, "\"text\"") == 0 &&
		strcmp(oprright, "\"text\"") == 0)
	{
		free(*oprregproc);
		*oprregproc = pg_strdup("\"sys\".\"babelfish_concat_wrapper_outer\"");
	}
	else if (strcmp(oprname, "/") == 0 && strcmp(oprright, "\"sys\".\"fixeddecimal\"") == 0)
	{
		if (strcmp(oprleft, "bigint") == 0)
		{
			free(*oprregproc);
			*oprregproc = pg_strdup("\"sys\".\"int8fixeddecimaldiv_money\"");
		}
		else if (strcmp(oprleft, "integer") == 0)
		{
			free(*oprregproc);
			*oprregproc = pg_strdup("\"sys\".\"int4fixeddecimaldiv_money\"");
		}
		else if (strcmp(oprleft, "smallint") == 0)
		{
			free(*oprregproc);
			*oprregproc = pg_strdup("\"sys\".\"int2fixeddecimaldiv_money\"");
		}
	}
}

/*
 * isTsqlTableType:
 * Returns true if given table is a template table for
 * underlying T-SQL table-type, false otherwise.
 */
bool
isTsqlTableType(Archive *fout, const TableInfo *tbinfo)
{
	Oid			pg_type_oid;
	PQExpBuffer query;
	PGresult	*res;
	int			ntups;

	if(!isBabelfishDatabase(fout) || tbinfo->relkind != RELKIND_RELATION)
		return false;

	query = createPQExpBuffer();

	/* get oid of table's row type */
	appendPQExpBuffer(query,
					  "SELECT reltype "
					  "FROM pg_catalog.pg_class "
					  "WHERE relkind = '%c' "
					  "AND oid = '%u'::pg_catalog.oid;",
					  RELKIND_RELATION, tbinfo->dobj.catId.oid);

	res = ExecuteSqlQueryForSingleRow(fout, query->data);
	pg_type_oid = atooid(PQgetvalue(res, 0, PQfnumber(res, "reltype")));

	PQclear(res);
	resetPQExpBuffer(query);

	/* Check if there is a dependency entry in pg_depend from table to it's row type */
	appendPQExpBuffer(query,
					  "SELECT classid "
					  "FROM pg_catalog.pg_depend "
					  "WHERE deptype = 'i' "
					  "AND objid = '%u'::pg_catalog.oid "
					  "AND refobjid = '%u'::pg_catalog.oid "
					  "AND refclassid = 'pg_catalog.pg_type'::pg_catalog.regclass;",
					  tbinfo->dobj.catId.oid, pg_type_oid);

	res = ExecuteSqlQuery(fout, query->data, PGRES_TUPLES_OK);
	ntups = PQntuples(res);

	PQclear(res);
	destroyPQExpBuffer(query);

	return ntups != 0;
}

/*
 * getTsqlTvfType:
 * Returns one of the type of PL/tsql table valued function:
 * 1. PLTSQL_TVFTYPE_NONE : not a PL/tsql table valued function.
 * 2. PLTSQL_TVFTYPE_MSTVF: PL/tsql multi-statement table valued
 *                          function. A function is MS-TVF if it
 *                          returns set (TABLE) and return type
 *                          is composite type.
 * 3. PLTSQL_TVFTYPE_ITVF : PL/tsql inline table valued function.
 *                          A function is ITVF if it returns set
 *                          (TABLE) but return type is not composite
 *                          type.
 */
int
getTsqlTvfType(Archive *fout, const FuncInfo *finfo, char prokind, bool proretset)
{
	TypeInfo *rettype;
	char	 *lanname;

	if (!isBabelfishDatabase(fout) || prokind == PROKIND_PROCEDURE || !proretset)
		return PLTSQL_TVFTYPE_NONE;

	rettype = findTypeByOid(finfo->prorettype);
	lanname = getLanguageName(fout, finfo->lang);

	if (rettype && lanname &&
		strcmp(lanname, "pltsql") == 0)
	{
		free(lanname);

		if (rettype->typtype == TYPTYPE_COMPOSITE)
			return PLTSQL_TVFTYPE_MSTVF;
		else
			return PLTSQL_TVFTYPE_ITVF;
	}

	free(lanname);
	return PLTSQL_TVFTYPE_NONE;
}

void fixAttoptionsBbfOriginalName(Archive *fout, Oid relOid, const TableInfo *tbinfo, int idx)
{
	PGresult *res;
	PQExpBuffer q;
	char *escapedAttname;
	char *attname = tbinfo->attnames[idx];

	if (!isBabelfishDatabase(fout))
		return;

	/* 2*strlen+1 bytes are required for PQescapeString according to the documentation */
	escapedAttname = pg_malloc(2 * strlen(attname) + 1);
	PQescapeString(escapedAttname, attname, strlen(attname));

	q = createPQExpBuffer();

	/*
	 * As attoptions can be a list of options,
	 * we will split options first, make them as an array, find an option starting with 'bbf_original_name',
	 * enclose its value with single quotes, and aggregate all array elements into a single string.
	 */
	appendPQExpBuffer(q,
		"SELECT string_agg( "
		"CASE "
		"WHEN option LIKE 'bbf_original_name=%%' "
		"THEN 'bbf_original_name=' || quote_literal(substring(option, length('bbf_original_name=')+1)) "
		"ELSE option "
		"END, ',')::text as options "
		"FROM ( "
		"SELECT UNNEST(attoptions) as option FROM pg_attribute where attrelid = %d and attname = '%s' "
		") option",
		relOid,
		escapedAttname
		);

	res = ExecuteSqlQueryForSingleRow(fout, q->data);

	free(escapedAttname);
	PQfreemem(tbinfo->attoptions[idx]);

	tbinfo->attoptions[idx] = pg_strdup(PQgetvalue(res, 0, 0));

	destroyPQExpBuffer(q);
	PQclear(res);
}

/*
 * setOrResetPltsqlFuncRestoreGUCs:
 * sets/resets GUCs required to properly restore
 * PL/tsql functions/procedures depending upon
 * the value of is_set boolean.
 */
void
setOrResetPltsqlFuncRestoreGUCs(Archive *fout, PQExpBuffer q, const FuncInfo *finfo, char prokind, bool proretset, bool is_set)
{
	int pltsql_tvf_type = getTsqlTvfType(fout, finfo, prokind, proretset);

	/* GUCs required for PL/tsql TVFs */
	switch (pltsql_tvf_type)
	{
		case PLTSQL_TVFTYPE_MSTVF:
		{
			if (is_set)
				appendPQExpBufferStr(q,
								 "SET babelfishpg_tsql.restore_tsql_tabletype = TRUE;\n");
			else
				appendPQExpBufferStr(q,
								 "RESET babelfishpg_tsql.restore_tsql_tabletype;\n");
			break;
		}
		default:
			break;
	}
}

/*
 * getCurrentServerCollationNameSetting - returns current setting of babelfishpg_tsql.server_collation_name guc which
 * should be same as the default collation of _ci_sysname data type.
 * Note that, return result is palloc'd which should be freed by caller
 */
static char *
getCurrentServerCollationNameSetting(Archive *AH)
{
	PGresult *res;
	PQExpBuffer query;
	char *setting;

	query = createPQExpBuffer();
	appendPQExpBuffer(query, "select collname from pg_collation where oid = (select typcollation from pg_type where typname = \'_ci_sysname\');");
	res = ExecuteSqlQueryForSingleRow(AH, query->data);
	setting = pg_strdup(PQgetvalue(res, 0, 0));

	destroyPQExpBuffer(query);
	PQclear(res);

	return setting;
}

/*
 * dumpBabelfishSpecificConfig - dump "alter database %S set ... = /'%s/'" for the babelfish specific GUCs for which
 * the user defined value should be persisted during upgrade e.g., babelfishpg_tsql.server_collation_name and
 * babelfishpg_tsql.default_locale.
 */
void
dumpBabelfishSpecificConfig(Archive *AH, const char *dbname, PQExpBuffer outbuf)
{
	char	*current_server_collation_name = NULL;

	current_server_collation_name = getCurrentServerCollationNameSetting(AH);
	if (current_server_collation_name)
	{
		appendPQExpBuffer(outbuf, "alter database %s set babelfishpg_tsql.restored_server_collation_name = \'%s\';\n", dbname, current_server_collation_name);
		pfree(current_server_collation_name);
	}
}

/*
 * updateExtConfigArray:
 * In some old Babelfish versions, we have incorrectly marked some extension
 * configuration tables as follows:
 * 1. Table sys.babelfish_authid_user_ext has not been marked as config table.
 * 2. Table sys.babelfish_configurations has been marked as configuration table
 *    but it is not supposed to.
 * So the function takes babelfishpg_tsql extension's configuration array(extconfigarray)
 * and replaces OID of sys.babelfish_configurations table with the OID of
 * sys.babelfish_authid_user_ext table. This will ensure that we will dump the data
 * of table sys.babelfish_authid_user_ext instead of sys.babelfish_configurations.
 */
void
updateExtConfigArray(Archive *fout, char ***extconfigarray, int nconfigitems)
{
	char		*bbf_user_ext_tbl_oid;
	Oid			bbf_config_tbl_oid;
	PQExpBuffer query;
	PGresult	*res;
	int			i;
	if (!isBabelfishDatabase(fout))
		return;

	query = createPQExpBuffer();

	/*
	 * Get OIDs of sys.babelfish_authid_user_ext and sys.babelfish_configurations tables.
	 * Later we will replace sys.babelfish_configurations table's OID with the OID of
	 * sys.babelfish_authid_user_ext table in extconfigarray.
	 */
	appendPQExpBufferStr(query,
						 "SELECT oid "
						 "FROM pg_catalog.pg_class "
						 "WHERE relname IN ('babelfish_authid_user_ext', 'babelfish_configurations') "
						 "AND relnamespace = 'sys'::regnamespace "
						 "ORDER BY relname;");

	res = ExecuteSqlQuery(fout, query->data, PGRES_TUPLES_OK);

	if(PQntuples(res) == 2)
	{
		bbf_user_ext_tbl_oid = PQgetvalue(res, 0, 0);
		bbf_config_tbl_oid = atooid(PQgetvalue(res, 1, 0));

		for (i = 0; i < nconfigitems; i++)
		{
			Oid configtbloid = atooid((*extconfigarray)[i]);

			if (configtbloid == bbf_config_tbl_oid)
				(*extconfigarray)[i] = pg_strdup(bbf_user_ext_tbl_oid);
		}
	}

	PQclear(res);
	resetPQExpBuffer(query);
}

/*
 * prepareForBabelfishDatabaseDump:
 * Populates catalog_table_include_oids list with the OIDs of Babelfish Catalog
 * Configuration tables to selectively dump their data. Additionally, in case of
 * logical database dump, if database exitst, we will add all the physical
 * schemas corresponding to that database into schema_include_patterns so that
 * we dump only those physical schemas and all their contained objects.
 */
void
prepareForBabelfishDatabaseDump(Archive *fout, SimpleStringList *schema_include_patterns)
{
	PQExpBuffer	query;
	PGresult	*res;
	int 		ntups;
	int 		i;

	if (fout->dopt->binary_upgrade)
		return;

	if (!isBabelfishDatabase(fout))
	{
		pg_log_error("\"%s\" is not a Babelfish Database.", fout->dopt->cparams.dbname);
		exit_nicely(1);
	}

	query = createPQExpBuffer();
	/* Get oids of all the Babelfish catalog configuration tables */
	appendPQExpBufferStr(query,
						 "SELECT unnest(extconfig)::oid "
						 "FROM pg_catalog.pg_extension "
						 "WHERE extname = 'babelfishpg_tsql';");
	res = ExecuteSqlQuery(fout, query->data, PGRES_TUPLES_OK);
	ntups = PQntuples(res);
	for (i = 0; i < ntups; i++)
		simple_oid_list_append(&catalog_table_include_oids, atooid(PQgetvalue(res, i, 0)));

	PQclear(res);
	destroyPQExpBuffer(query);

	if (bbf_db_name == NULL)
		return;
	/*
	 * Get escaped bbf_db_name to handle special characters in it.
	 * 2*strlen+1 bytes are required for PQescapeString according to the documentation.
	 */
	escaped_bbf_db_name = pg_malloc(2 * strlen(bbf_db_name) + 1);
	PQescapeString(escaped_bbf_db_name, bbf_db_name, strlen(bbf_db_name));

	query = createPQExpBuffer();
	/* get dbid of the given babelfish logical database from sys.babelfish_sysdatabases */
	appendPQExpBuffer(query,
					  "SELECT dbid "
					  "FROM sys.babelfish_sysdatabases "
					  "WHERE name = '%s';",
					  escaped_bbf_db_name);
	res = ExecuteSqlQuery(fout, query->data, PGRES_TUPLES_OK);
	if (PQntuples(res) != 1)
	{
		pg_log_error("Babelfish database \"%s\" does not exists.", escaped_bbf_db_name);
		exit_nicely(1);
	}

	bbf_db_id = atooid(PQgetvalue(res, 0, PQfnumber(res, "dbid")));
	PQclear(res);
	resetPQExpBuffer(query);

	/* Get all the physical schema names from sys.babelfish_namespace_ext with given dbid */
	appendPQExpBuffer(query,
					  "SELECT pg_catalog.quote_ident(nspname) AS nspname "
					  "FROM sys.babelfish_namespace_ext "
					  "WHERE dbid = %d;",
					  bbf_db_id);
	res = ExecuteSqlQuery(fout, query->data, PGRES_TUPLES_OK);
	ntups = PQntuples(res);

	/*
	 * Add all physical schemas corresponding to the logical database into
	 * schema_include_patterns so that we dump only those schemas.
	 */
	for (i = 0; i < ntups; i++)
	{
		char *schema_name;

		schema_name = PQgetvalue(res, i, PQfnumber(res, "nspname"));
		simple_string_list_append(schema_include_patterns, schema_name);
	}

	PQclear(res);
	destroyPQExpBuffer(query);
}

/*
 * setBabelfishDependenciesForLogicalDatabaseDump:
 * Sets required dependencies for babelfish objects.
 */
void
setBabelfishDependenciesForLogicalDatabaseDump(Archive *fout)
{
	PQExpBuffer		query;
	PGresult		*res;
	TableInfo		*sysdb_table;
	TableInfo		*namespace_ext_table;
	DumpableObject		*dobj;
	DumpableObject		*refdobj;

	if (!isBabelfishDatabase(fout) || fout->dopt->binary_upgrade)
		return;

	query = createPQExpBuffer();
	/* get oids of sys.babelfish_sysdatabases and sys.babelfish_namespace_ext tables */
	appendPQExpBufferStr(query,
						 "SELECT oid "
						 "FROM pg_class "
						 "WHERE relname in ('babelfish_sysdatabases', 'babelfish_namespace_ext') "
						 "AND relnamespace = 'sys'::regnamespace "
						 "ORDER BY relname;");
	res = ExecuteSqlQuery(fout, query->data, PGRES_TUPLES_OK);
	
	Assert(PQntuples(res) == 2);
	namespace_ext_table = findTableByOid(atooid(PQgetvalue(res, 0, 0)));
	sysdb_table = findTableByOid(atooid(PQgetvalue(res, 1, 0)));
	Assert(sysdb_table != NULL && namespace_ext_table != NULL);
	dobj = (DumpableObject *) namespace_ext_table->dataObj;
	refdobj = (DumpableObject *) sysdb_table->dataObj;
	/*
	 * Make babelfish_namespace_ext table dependent babelfish_sysdatabases
	 * table so that we dump babelfish_sysdatabases's data before babelfish_namespace_ext.
	 * This is needed to generate and handle new "dbid" during logical database restore.
	 */
	addObjectDependency(dobj, refdobj->dumpId);

	PQclear(res);
	destroyPQExpBuffer(query);
}

/*
 * addFromClauseForLogicalDatabaseDump:
 * Helper function for fixCursorForBbfCatalogTableData and fixCopyCommand functions.
 * Responsible for adding a FROM clause to the buffer so as to dump catalog data
 * corresponding to specified logical database.
 */
void
addFromClauseForLogicalDatabaseDump(PQExpBuffer buf, TableInfo *tbinfo, bool is_builtin_db)
{
	if (strcmp(tbinfo->dobj.name, "babelfish_sysdatabases") == 0)
	{
		appendPQExpBuffer(buf, " FROM ONLY %s a WHERE a.dbid = %d",
						  fmtQualifiedDumpable(tbinfo), bbf_db_id);
		/*
		 * builtin db will already be present in the target server so
		 * no need to dump catalog entry for it.
		 */
		if (is_builtin_db)
			appendPQExpBufferStr(buf, " LIMIT 0");
	}
	else if (strcmp(tbinfo->dobj.name, "babelfish_namespace_ext") == 0)
	{
		appendPQExpBuffer(buf, " FROM ONLY %s a WHERE a.dbid = %d",
						  fmtQualifiedDumpable(tbinfo), bbf_db_id);
		if (is_builtin_db)
			appendPQExpBuffer(buf, " AND a.nspname NOT IN ('%s_dbo', '%s_guest')",
							  escaped_bbf_db_name, escaped_bbf_db_name);
	}
	else if (strcmp(tbinfo->dobj.name, "babelfish_view_def") == 0 ||
			 strcmp(tbinfo->dobj.name, "babelfish_extended_properties") == 0)
		appendPQExpBuffer(buf, " FROM ONLY %s a WHERE a.dbid = %d",
						  fmtQualifiedDumpable(tbinfo), bbf_db_id);
	else if (strcmp(tbinfo->dobj.name, "babelfish_function_ext") == 0)
		appendPQExpBuffer(buf, " FROM ONLY %s a "
						  "INNER JOIN sys.babelfish_namespace_ext b "
						  "ON a.nspname = b.nspname "
						  "WHERE b.dbid = %d",
						  fmtQualifiedDumpable(tbinfo), bbf_db_id);
	else if(strcmp(tbinfo->dobj.name, "babelfish_authid_user_ext") == 0)
	{
		appendPQExpBuffer(buf, " FROM ONLY %s a "
						  "INNER JOIN sys.babelfish_sysdatabases b "
						  "ON a.database_name = b.name COLLATE \"C\" "
						  "WHERE b.dbid = %d "
						  "AND a.rolname NOT IN ('dbo', 'db_owner', "
						  "'master_dbo', 'master_db_owner', 'master_guest', "
						  "'msdb_dbo', 'msdb_db_owner', 'msdb_guest', "
						  "'tempdb_dbo', 'tempdb_db_owner', 'tempdb_guest') ",
						  fmtQualifiedDumpable(tbinfo), bbf_db_id);
	}
	else if(strcmp(tbinfo->dobj.name, "babelfish_domain_mapping") == 0)
		appendPQExpBuffer(buf, " FROM ONLY %s a",
						  fmtQualifiedDumpable(tbinfo));
	else
		pg_log_error("Unrecognized Babelfish catalog table %s.", fmtQualifiedDumpable(tbinfo));
}

/*
 * addFromClauseForPhysicalDatabaseDump:
 * Helper function for fixCursorForBbfCatalogTableData and fixCopyCommand 
 * functions. Responsible for adding a FROM clause for physical database dump 
 * to the buffer so as to not dump default data since it will be already present
 * in the Babelfish database.
 */
static void
addFromClauseForPhysicalDatabaseDump(PQExpBuffer buf, TableInfo *tbinfo)
{
	if (strcmp(tbinfo->dobj.name, "babelfish_sysdatabases") == 0)
	{
		/*
		 * The dbid 1,2,3 and 4 are reserved ids and will already be present 
		 * in the restored server, so no need to dump catalog entry for it.
		 */
		appendPQExpBuffer(buf, " FROM ONLY %s a WHERE a.dbid > 4",
						  fmtQualifiedDumpable(tbinfo));
	}
	else if (strcmp(tbinfo->dobj.name, "babelfish_namespace_ext") == 0)
	{
		/*
		 * The dbid 1,2,3 and 4 are reserved ids and will already be present in the
		 * restored server, we need to dump nsps that are created in non-builtin
		 * databases or created by user in non-builtin databases.
		 */
		appendPQExpBuffer(buf, " FROM ONLY %s a WHERE a.dbid > 4 "
						 "OR ( a.dbid < 4 AND a.orig_name NOT IN ('dbo', 'guest'))",
						  fmtQualifiedDumpable(tbinfo));
	}
	else if(strcmp(tbinfo->dobj.name, "babelfish_authid_user_ext") == 0)
	{
		appendPQExpBuffer(buf, " FROM ONLY %s a "
						  "WHERE a.rolname NOT IN ('dbo', 'db_owner', "
						  "'master_dbo', 'master_db_owner', 'master_guest', "
						  "'tempdb_dbo', 'tempdb_db_owner', 'tempdb_guest', "
						  "'msdb_dbo', 'msdb_db_owner', 'msdb_guest')",
						  fmtQualifiedDumpable(tbinfo));
	}
	else if(strcmp(tbinfo->dobj.name, "babelfish_authid_login_ext") == 0)
		appendPQExpBuffer(buf, " FROM ONLY %s a "
						"WHERE a.rolname!='sysadmin'",
						fmtQualifiedDumpable(tbinfo));
	else if(strcmp(tbinfo->dobj.name, "babelfish_domain_mapping") == 0 ||
			strcmp(tbinfo->dobj.name, "babelfish_function_ext") == 0 ||
			strcmp(tbinfo->dobj.name, "babelfish_view_def") == 0 ||
			strcmp(tbinfo->dobj.name, "babelfish_server_options") == 0 ||
			strcmp(tbinfo->dobj.name, "babelfish_extended_properties") == 0)
		appendPQExpBuffer(buf, " FROM ONLY %s a",
						  fmtQualifiedDumpable(tbinfo));
	else
		pg_log_error("Unrecognized Babelfish catalog table %s.", fmtQualifiedDumpable(tbinfo));
}

/*
 * fixCursorForBbfCatalogTableData:
 * Prepare custom cursor for all Babelfish catalog tables to selectively dump 
 * the data corresponding to specified physical/logical database.
 */
void
fixCursorForBbfCatalogTableData(Archive *fout, TableInfo *tbinfo, PQExpBuffer buf, int *nfields, char *attgenerated)
{
	int 	i;
	bool	is_builtin_db = false;
	bool	is_bbf_usr_ext_tab = false;

	/*
	 * Return if not a Babelfish database, or if the table is not a Babelfish
	 * configuration table.
	 */
	
	if (!isBabelfishDatabase(fout) || !isBabelfishConfigTable(tbinfo))
			return;

	if (bbf_db_name != NULL)
		is_builtin_db = (pg_strcasecmp(bbf_db_name, "master") == 0 ||
				pg_strcasecmp(bbf_db_name, "tempdb") == 0 ||
				pg_strcasecmp(bbf_db_name, "msdb") == 0)
				? true : false;

	/* Remember if it is babelfish_authid_user_ext catalog table. */
	if (strcmp(tbinfo->dobj.name, "babelfish_authid_user_ext") == 0)
		is_bbf_usr_ext_tab = true;

	resetPQExpBuffer(buf);
	appendPQExpBufferStr(buf, "DECLARE _pg_dump_cursor CURSOR FOR SELECT ");
	*nfields = 0;
	for (i = 0; i < tbinfo->numatts; i++)
	{
		if (tbinfo->attisdropped[i])
			continue;
		if (tbinfo->attgenerated[i] && fout->dopt->column_inserts)
			continue;
		/*
		 * Skip dbid column for logical database dump, we will generate new 
		 * database id during restore. We will still dump dbid for builtin 
		 * databases since we don't need to regenerate it during restore as 
		 * dbids are fixed for builtin databases.
		 */
		if (bbf_db_name != NULL && !is_builtin_db && strcmp(tbinfo->attnames[i], "dbid") == 0)
			continue;
		if (*nfields > 0)
			appendPQExpBufferStr(buf, ", ");
		/*
		 * Since we don't dump logins while dumping a logical database, we also need to
		 * make sure that we do not dump any login names mapped to the users in
		 * babelfish_authid_user_ext table. For that reason, we just dump an empty string ('')
		 * for login_name column in babelfish_authid_user_ext table, which is what have been
		 * used as a default value for this column historically.
		 */
		if (bbf_db_name != NULL && is_bbf_usr_ext_tab && strcmp(tbinfo->attnames[i], "login_name") == 0)
			appendPQExpBufferStr(buf, "'' AS login_name");
		else if (tbinfo->attgenerated[i])
			appendPQExpBufferStr(buf, "NULL");
		else
		{
			appendPQExpBufferStr(buf, "a.");
			appendPQExpBufferStr(buf, fmtId(tbinfo->attnames[i]));
		}
		attgenerated[*nfields] = tbinfo->attgenerated[i];
		(*nfields)++;
	}
	/* Add FROM clause differently for physical or logical database dump. */
	if (bbf_db_name == NULL)
		addFromClauseForPhysicalDatabaseDump(buf, tbinfo);
	else
		addFromClauseForLogicalDatabaseDump(buf, tbinfo, is_builtin_db);
}

/*
 * fixCopyCommand:
 * Fixes column list in a COPY command as well as modifies the command
 * for all Babelfish catalog tables to selectively dump the data corresponding
 * to specified physical/logical database.
 * isFrom decides whether we are copying FROM or TO.
 */
void
fixCopyCommand(Archive *fout, PQExpBuffer copyBuf, TableInfo *tbinfo, bool isFrom)
{
	PQExpBuffer	q;
	int			i;
	bool		is_builtin_db = false;
	bool		needComma = false;
	bool		is_bbf_usr_ext_tab = false;

	/*
	 * Return if not a Babelfish database, or if the table is not a Babelfish
	 * configuration table.
	 */
	if (!isBabelfishDatabase(fout) || !isBabelfishConfigTable(tbinfo))
		return;

	if (bbf_db_name != NULL)
		is_builtin_db = (pg_strcasecmp(bbf_db_name, "master") == 0 ||
				pg_strcasecmp(bbf_db_name, "tempdb") == 0 ||
				pg_strcasecmp(bbf_db_name, "msdb") == 0)
				? true : false;

	/* Remember if it is babelfish_authid_user_ext catalog table. */
	if (strcmp(tbinfo->dobj.name, "babelfish_authid_user_ext") == 0)
		is_bbf_usr_ext_tab = true;

	q = createPQExpBuffer();
	for (i = 0; i < tbinfo->numatts; i++)
	{
		if (tbinfo->attisdropped[i])
			continue;
		if (tbinfo->attgenerated[i])
			continue;
		/*
		 * Skip dbid column, we will generate new database id during restore.
		 * We will still dump dbid for builtin databases since we don't need to
		 * regenerate it during restore as dbids are fixed for builtin databases.
		 */
		if (bbf_db_name != NULL && !is_builtin_db && strcmp(tbinfo->attnames[i], "dbid") == 0)
			continue;
		if (needComma)
			appendPQExpBufferStr(q, ", ");

		if (isFrom)
			appendPQExpBufferStr(q, fmtId(tbinfo->attnames[i]));
		else
		{
			/*
			 * Since we don't dump logins while dumping a logical database, we also need to
			 * make sure that we do not dump any login names mapped to the users in
			 * babelfish_authid_user_ext table. For that reason, we just dump an empty string ('')
			 * for login_name column in babelfish_authid_user_ext table, which is what have been
			 * used as a default value for this column historically.
			 */
			if (bbf_db_name != NULL && is_bbf_usr_ext_tab && strcmp(tbinfo->attnames[i], "login_name") == 0)
				appendPQExpBufferStr(q, "''");
			/*
			 * In case of COPY TO, we are going to form SELECT statement
			 * which needs table reference in column names.
			 */
			else
				appendPQExpBuffer(q, "a.%s", fmtId(tbinfo->attnames[i]));
		}
		needComma = true;
	}

	resetPQExpBuffer(copyBuf);
	if (isFrom)
		appendPQExpBuffer(copyBuf, "COPY %s (%s) FROM stdin;\n",
						  fmtQualifiedDumpable(tbinfo),
						  q->data);
	else
	{
		appendPQExpBuffer(copyBuf, "COPY (SELECT %s ",
						  q->data);
		/* Add FROM clause differently for physical or logical database dump. */
		if (bbf_db_name == NULL)
			addFromClauseForPhysicalDatabaseDump(copyBuf, tbinfo);
		else
			addFromClauseForLogicalDatabaseDump(copyBuf, tbinfo, is_builtin_db);
		appendPQExpBufferStr(copyBuf, ") TO stdout;");
	}
	destroyPQExpBuffer(q);
}

/*
 * bbfIsDumpWithInsert:
 * Returns true if table in Babelfish Database is to be dumped with INSERT mode.
 * Currently we dump tables with sql_variant columns with INSERT operations to
 * correctly restore the metadata of the base datatype, which is not directly
 * posible with COPY statements. We also dump sys.babelfish_authid_login_ext
 * with INSERT statements so that if target database already has a login with
 * same name as in the source database, only that INSERT query with fail and won't
 * affect the other entries of the catalog table. 
 */
bool bbfIsDumpWithInsert(Archive *fout, TableInfo *tbinfo)
{
	return (isBabelfishDatabase(fout) &&
			(hasSqlvariantColumn(tbinfo) ||
				pg_strcasecmp(fmtQualifiedDumpable(tbinfo),
					quote_all_identifiers ?
					"\"sys\".\"babelfish_authid_login_ext\"" :
					"sys.babelfish_authid_login_ext") == 0));
}

/*
 * hasSqlvariantColumn:
 * Returns true if any of the columns in table is a sqlvariant data type column
 */
bool
hasSqlvariantColumn(TableInfo *tbinfo)
{
	for (int i = 0; i < tbinfo->numatts; i++)
		if (pg_strcasecmp(tbinfo->atttypnames[i],
				quote_all_identifiers ? "\"sys\".\"sql_variant\"" : "sys.sql_variant") == 0)
					return true;
	return false;
}

/*
 * getMbstrlen:
 * returns the length of a multibyte string
 */
static int
getMbstrlen(const char *mbstr, Archive *fout)
{
	int len = 0;
	if (!mbstr)
		return 0;
	while (*mbstr){
		mbstr += PQmblen(mbstr, fout->encoding);
		len++;
	}
	return len;
}

/*
 * fixCursorForBbfSqlvariantTableData:
 * Prepare custom cursor for all Babelfish tables with atleast one sql_variant
 * datatype column to correctly dump sql_variant data.
 */
int
fixCursorForBbfSqlvariantTableData( Archive *fout,
									TableInfo *tbinfo,
									PQExpBuffer query,
									int nfields,
									int **sqlvar_metadata_pos)
{
	int orig_nfields = 0;
	PQExpBuffer buf = createPQExpBuffer();

	if (!isBabelfishDatabase(fout) || !hasSqlvariantColumn(tbinfo))
		return nfields;

	*sqlvar_metadata_pos = (int *) pg_malloc0(tbinfo->numatts * sizeof(int));
	for (int i = 0; i < tbinfo->numatts; i++)
	{
		if (tbinfo->attisdropped[i])
			continue;
		if (tbinfo->attgenerated[i])
			continue;

		/* Skip TSQL ROWVERSION/TIMESTAMP column, it should be re-generated during restore. */
		if (pg_strcasecmp(tbinfo->atttypnames[i],
				quote_all_identifiers ? "\"sys\".\"rowversion\"" : "sys.rowversion") == 0 ||
			pg_strcasecmp(tbinfo->atttypnames[i],
				quote_all_identifiers ? "\"sys\".\"timestamp\"" : "sys.timestamp") == 0)
			continue;

		/*
			* To find the basetype and bytelength of string data types we
			* invoke sys.sql_variant_property and sys.datalength function on
			* the sqlvariant column. These extra columns are added at the end of
			* the select cursor query so that they do not interfere with
			* expected dump behaviour.
		*/
		if (pg_strcasecmp(tbinfo->atttypnames[i],
			quote_all_identifiers ? "\"sys\".\"sql_variant\"" : "sys.sql_variant") == 0)
		{
			appendPQExpBuffer(buf, ", sys.SQL_VARIANT_PROPERTY(%s, 'BaseType')", fmtId(tbinfo->attnames[i]));
			appendPQExpBuffer(buf, ", sys.datalength(%s)", fmtId(tbinfo->attnames[i]));
			(*sqlvar_metadata_pos)[orig_nfields] = nfields;
			nfields = nfields + 2;
		}
		orig_nfields++;
	}
	appendPQExpBufferStr(query, buf->data);
	destroyPQExpBuffer(buf);
	return nfields;
}

/*
 * castSqlvariantToBasetype:
 * Modify INSERT query in dump file by adding a CAST expression for a sql_variant
 * column data entry in order to preserve the metadata of data type otherwise
 * lost during restore.
 */
void
castSqlvariantToBasetype(PGresult *res,
						Archive *fout,
						int row, /* row number */
						int field, /* column number */
						int sqlvariant_pos) /* position of columns with metadata of sql_variant column at field */
{
	PQExpBuffer q;
	char* value = PQgetvalue(res, row, field);
	char* type = PQgetvalue(res, row, sqlvariant_pos);
	int datalength = atoi(PQgetvalue(res, row, sqlvariant_pos + 1));
	int precision;
	int scale;
	int i;

	q = createPQExpBuffer();
	appendStringLiteralAH(q,
				PQgetvalue(res, row, field),
								fout);
	archprintf(fout, "CAST(%s AS ", q->data);
	/* data types defined in sys schema should be handled separately */
	if (!pg_strcasecmp(type, "datetime") || !pg_strcasecmp(type, "datetimeoffset")
		|| !pg_strcasecmp(type, "smalldatetime") || !pg_strcasecmp(type, "uniqueidentifier")
		|| !pg_strcasecmp(type, "smallmoney") || !pg_strcasecmp(type, "tinyint")
		|| !pg_strcasecmp(type, "money") || !pg_strcasecmp(type, "bit")
		|| !pg_strcasecmp(type, "datetime2") || !pg_strcasecmp(type, "datetimeoffset"))
	{
		archprintf(fout, "%s.",fmtId("sys"));
		archprintf(fout, "%s", fmtId(type));
	}
	/* typecast with appropriate typmod */
	else if (!pg_strcasecmp(type, "nvarchar") || !pg_strcasecmp(type, "varbinary")|| !pg_strcasecmp(type, "binary"))
	{
		archprintf(fout, "%s.",fmtId("sys"));
		if (datalength)
			archprintf(fout, "%s(%d)", fmtId(type), datalength);
		else
			archprintf(fout, "%s", fmtId(type));
	}
	/* nchar to be handled separately for multi-byte chcaracters */
	else if (!pg_strcasecmp(type, "nchar"))
	{
		datalength = getMbstrlen(value, fout);
		archprintf(fout, "%s.",fmtId("sys"));
		if (datalength)
			archprintf(fout, "%s(%d)", fmtId(type), datalength);
		else
			archprintf(fout, "%s", fmtId(type));
	}
	/* when basetype is char we typecast value to bpchar */
	else if (!pg_strcasecmp(type, "char"))
	{
		archprintf(fout, "%s.",fmtId("sys"));
		if (datalength)
			archprintf(fout, "%s(%d)", fmtId("bpchar"), datalength);
		else
			archprintf(fout, "%s", fmtId(type));
	}
	/* typecast numeric/decimal values with appropriate scale and precision */
	else if (!pg_strcasecmp(type, "numeric") || !pg_strcasecmp(type, "decimal")){
		scale = 0;
		precision = strlen(value);
		i = precision - 1;

		if (value[0] == '-')
			precision--;

		while (i >= 0){
			if (value[i--] == '.'){
				precision--;
				break;
			}
			scale++;
		}
		/* if no decimal found then scale will be zero */
		if (i < 0) scale = 0;

		archprintf(fout, "%s(%d, %d)", fmtId(type), precision, scale);
	}
	else
		archprintf(fout, "%s",type);
	archputs(")", fout);
	destroyPQExpBuffer(q);
}<|MERGE_RESOLUTION|>--- conflicted
+++ resolved
@@ -211,10 +211,6 @@
 }
 
 /*
-<<<<<<< HEAD
- * bbf_selectDumpableObject:
- *		Mark a generic dumpable object as to be dumped or not
-=======
  * dumpBabelRestoreChecks:
  * Dumps Babelfish specific pre-checks which get executed at the
  * beginning of restore to validate if restore can be performed
@@ -294,8 +290,8 @@
 }
 
 /*
- * bbf_selectDumpableCast: Mark a cast as to be dumped or not
->>>>>>> fbf70d0b
+ * bbf_selectDumpableObject:
+ *		Mark a generic dumpable object as to be dumped or not
  */
 void
 bbf_selectDumpableObject(DumpableObject *dobj, Archive *fout)
